#!/usr/bin/env ruby
#
# ./chef-solo - Run the chef client, in stand-alone mode
#
# Author:: AJ Christensen (<aj@opscode.com>)
# Copyright:: Copyright (c) 2008 Opscode, Inc.
# License:: Apache License, Version 2.0
#
# Licensed under the Apache License, Version 2.0 (the "License");
# you may not use this file except in compliance with the License.
# You may obtain a copy of the License at
# 
#     http://www.apache.org/licenses/LICENSE-2.0
# 
# Unless required by applicable law or agreed to in writing, software
# distributed under the License is distributed on an "AS IS" BASIS,
# WITHOUT WARRANTIES OR CONDITIONS OF ANY KIND, either express or implied.
# See the License for the specific language governing permissions and
# limitations under the License.

$: << File.join(File.dirname(__FILE__), "..", "lib")

require 'rubygems'
require 'chef/application/solo'

<<<<<<< HEAD
Chef::Application::Solo.new.run
=======
config = {
  :config_file => "/etc/chef/solo.rb",
  :log_level => :info
}

Chef::Config[:solo] = true

opts = OptionParser.new do |opts|
  opts.banner = "Usage: #{$0} (options)"
  opts.on("-c CONFIG", "--config CONFIG", "The Chef Config file to use") do |c|
    config[:config_file] = c
  end
  opts.on("-r RECIPEURL", "--recipe-url RECIPEURL", "Pull down a remote gzipped tarball of recipes and untar it into the proer place.") do |r|
    config[:recipes] = r
  end
  opts.on("-j JSON_ATTRIBS", "--json-attributes JSON_ATTRIBS", "Load attributes from a JSON file (path or URL)") do |j|
    config[:json_attribs] = j
  end
  opts.on_tail("-l LEVEL", "--loglevel LEVEL", "Set the log level (debug, info, warn, error, fatal)") do |l|
    config[:log_level] = l.to_sym
  end
  opts.on_tail("-h", "--help", "Show this message") do
    puts opts
    exit
  end
end
opts.parse!(ARGV)

unless File.exists?(config[:config_file]) && File.readable?(config[:config_file])
  puts "I cannot find or read the config file: #{config[:config_file]}"
  puts opts
  exit 1
end

if config[:json_attribs]
  require 'net/http'
  require 'open-uri'

  json_io = nil
  begin
    json_io = open(config[:json_attribs])
  rescue SocketError => error
    puts "I cannot connect to #{config[:json_attribs]}"
    exit 2
  rescue Errno::ENOENT => error
    puts "I cannot find #{config[:json_attribs]}"
    exit 2
  rescue Errno::EACCES => error
    puts "Permissions are incorrect on #{config[:json_attribs]}. Please chmod a+r #{config[:json_attribs]}"
    exit 2
  rescue Exception => error
    puts "Got an unexpected error reading #{config[:json_attribs]}: #{error.message}"
    exit 2
  end

  json_contents = json_io.read
 
  begin
    config[:json_attribs] = JSON.parse(json_contents)
  rescue JSON::ParserError => error
    puts "Could not parse the provided JSON file (#{config[:json_attribs]})!"
    puts error.message
    exit 2
  end
end

# Load our config file
Chef::Config.from_file(config[:config_file])
if config[:log_level]
  Chef::Log.level(config[:log_level].to_sym)
end

if config[:recipes]
  cookbooks_path = Chef::Config[:cookbook_path].detect{|e| e =~ /\/cookbooks\/*$/ }
  recipes_path = File.expand_path(File.join(cookbooks_path, '..'))
  require 'net/http'
  require 'open-uri'
  require 'fileutils'
  
  FileUtils.mkdir_p recipes_path
  path = File.join(recipes_path, 'recipes.tgz')
  File.open(path, 'wb') do |f|
    f.write open(config[:recipes]).read
  end
  Chef::Mixin::Command.run_command(:command => "cd #{recipes_path} && tar xzvf #{path}")
end

c = Chef::Client.new
c.json_attribs = config[:json_attribs]
c.node_name = config[:node_name]
c.run_solo
>>>>>>> e91d1782
<|MERGE_RESOLUTION|>--- conflicted
+++ resolved
@@ -23,98 +23,4 @@
 require 'rubygems'
 require 'chef/application/solo'
 
-<<<<<<< HEAD
-Chef::Application::Solo.new.run
-=======
-config = {
-  :config_file => "/etc/chef/solo.rb",
-  :log_level => :info
-}
-
-Chef::Config[:solo] = true
-
-opts = OptionParser.new do |opts|
-  opts.banner = "Usage: #{$0} (options)"
-  opts.on("-c CONFIG", "--config CONFIG", "The Chef Config file to use") do |c|
-    config[:config_file] = c
-  end
-  opts.on("-r RECIPEURL", "--recipe-url RECIPEURL", "Pull down a remote gzipped tarball of recipes and untar it into the proer place.") do |r|
-    config[:recipes] = r
-  end
-  opts.on("-j JSON_ATTRIBS", "--json-attributes JSON_ATTRIBS", "Load attributes from a JSON file (path or URL)") do |j|
-    config[:json_attribs] = j
-  end
-  opts.on_tail("-l LEVEL", "--loglevel LEVEL", "Set the log level (debug, info, warn, error, fatal)") do |l|
-    config[:log_level] = l.to_sym
-  end
-  opts.on_tail("-h", "--help", "Show this message") do
-    puts opts
-    exit
-  end
-end
-opts.parse!(ARGV)
-
-unless File.exists?(config[:config_file]) && File.readable?(config[:config_file])
-  puts "I cannot find or read the config file: #{config[:config_file]}"
-  puts opts
-  exit 1
-end
-
-if config[:json_attribs]
-  require 'net/http'
-  require 'open-uri'
-
-  json_io = nil
-  begin
-    json_io = open(config[:json_attribs])
-  rescue SocketError => error
-    puts "I cannot connect to #{config[:json_attribs]}"
-    exit 2
-  rescue Errno::ENOENT => error
-    puts "I cannot find #{config[:json_attribs]}"
-    exit 2
-  rescue Errno::EACCES => error
-    puts "Permissions are incorrect on #{config[:json_attribs]}. Please chmod a+r #{config[:json_attribs]}"
-    exit 2
-  rescue Exception => error
-    puts "Got an unexpected error reading #{config[:json_attribs]}: #{error.message}"
-    exit 2
-  end
-
-  json_contents = json_io.read
- 
-  begin
-    config[:json_attribs] = JSON.parse(json_contents)
-  rescue JSON::ParserError => error
-    puts "Could not parse the provided JSON file (#{config[:json_attribs]})!"
-    puts error.message
-    exit 2
-  end
-end
-
-# Load our config file
-Chef::Config.from_file(config[:config_file])
-if config[:log_level]
-  Chef::Log.level(config[:log_level].to_sym)
-end
-
-if config[:recipes]
-  cookbooks_path = Chef::Config[:cookbook_path].detect{|e| e =~ /\/cookbooks\/*$/ }
-  recipes_path = File.expand_path(File.join(cookbooks_path, '..'))
-  require 'net/http'
-  require 'open-uri'
-  require 'fileutils'
-  
-  FileUtils.mkdir_p recipes_path
-  path = File.join(recipes_path, 'recipes.tgz')
-  File.open(path, 'wb') do |f|
-    f.write open(config[:recipes]).read
-  end
-  Chef::Mixin::Command.run_command(:command => "cd #{recipes_path} && tar xzvf #{path}")
-end
-
-c = Chef::Client.new
-c.json_attribs = config[:json_attribs]
-c.node_name = config[:node_name]
-c.run_solo
->>>>>>> e91d1782
+Chef::Application::Solo.new.run