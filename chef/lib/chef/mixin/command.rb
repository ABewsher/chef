#
# Author:: Adam Jacob (<adam@opscode.com>)
# Copyright:: Copyright (c) 2008 Opscode, Inc.
# License:: Apache License, Version 2.0
#
# Licensed under the Apache License, Version 2.0 (the "License");
# you may not use this file except in compliance with the License.
# You may obtain a copy of the License at
# 
#     http://www.apache.org/licenses/LICENSE-2.0
# 
# Unless required by applicable law or agreed to in writing, software
# distributed under the License is distributed on an "AS IS" BASIS,
# WITHOUT WARRANTIES OR CONDITIONS OF ANY KIND, either express or implied.
# See the License for the specific language governing permissions and
# limitations under the License.
#

require 'chef/log'
require 'chef/exceptions'
require 'tmpdir'
require 'fcntl'
require 'etc'
require 'io/wait'

class Chef
  module Mixin
    module Command
      
      # If command is a block, returns true if the block returns true, false if it returns false.
      # ("Only run this resource if the block is true")
      #
      # If the command is not a block, executes the command.  If it returns any status other than
      # 0, it returns false (clearly, a 0 status code is true)
      #
      # === Parameters
      # command<Block>, <String>:: A block to check, or a string to execute
      #
      # === Returns
      # true:: Returns true if the block is true, or if the command returns 0
      # false:: Returns false if the block is false, or if the command returns a non-zero exit code.
      def only_if(command)
        if command.kind_of?(Proc)
          res = command.call
          unless res
            return false
          end
        else  
          status = popen4(command) { |p, i, o, e| i.close }
          if status.exitstatus != 0
            return false
          end
        end
        true
      end
      
      module_function :only_if
      
      # If command is a block, returns false if the block returns true, true if it returns false.
      # ("Do not run this resource if the block is true")
      #
      # If the command is not a block, executes the command.  If it returns a 0 exitstatus, returns false.
      # ("Do not run this resource if the command returns 0")
      #
      # === Parameters
      # command<Block>, <String>:: A block to check, or a string to execute
      #
      # === Returns
      # true:: Returns true if the block is false, or if the command returns a non-zero exit status.
      # false:: Returns false if the block is true, or if the command returns a 0 exit status.
      def not_if(command)
        if command.kind_of?(Proc)
          res = command.call
          if res
            return false
          end
        else  
          status = popen4(command) { |p, i, o, e| i.close }
          if status.exitstatus == 0
            return false
          end
        end
        true
      end
      
      module_function :not_if
     
      # === Parameters
      # args<Hash>: A number of required and optional arguments
      #   command<String>, <Array>: A complete command with options to execute or a command and options as an Array 
      #   creates<String>: The absolute path to a file that prevents the command from running if it exists
      #   cwd<String>: Working directory to execute command in, defaults to Dir.tmpdir
      #   timeout<String>: How many seconds to wait for the command to execute before timing out
      #   returns<String>: The single exit value command is expected to return, otherwise causes an exception
      #
      #   user<String>: The UID or user name of the user to execute the command as
      #   group<String>: The GID or group name of the group to execute the command as
      #   environment<Hash>: Pairs of environment variable names and their values to set before execution
      #
      # === Returns
      # Returns the exit status of args[:command]
      def run_command(args={})         
        command_stdout = nil
        command_stderr = nil

        if args.has_key?(:creates)
          if File.exists?(args[:creates])
            Chef::Log.debug("Skipping #{args[:command]} - creates #{args[:creates]} exists.")
            return false
          end
        end
        
        exec_processing_block = lambda do |pid, stdin, stdout, stderr|
          stdin.close
          
<<<<<<< HEAD
          Timeout.timeout(Chef::Config[:run_command_stdout_timeout]) do
=======
          stdout.sync = true
          stderr.sync = true
          
          stdout.wait(Chef::Config[:run_command_stdout_timeout])
          if stdout.ready?
>>>>>>> 3ddbe9ad
            stdout_string = stdout.gets(nil)
            if stdout_string
              command_stdout = stdout_string
              Chef::Log.debug("---- Begin #{args[:command]} STDOUT ----")
              Chef::Log.debug(stdout_string.strip)
              Chef::Log.debug("---- End #{args[:command]} STDOUT ----")
            end
<<<<<<< HEAD
          end
          Timeout.timeout(Chef::Config[:run_command_stderr_timeout]) do
=======
          else
            Chef::Log.debug("Nothing to read on '#{args[:command]}' STDOUT, or #{Chef::Config[:run_command_stdout_timeout]} seconds exceeded.")
          end
          
          stderr.wait(Chef::Config[:run_command_stdout_timeout])
          if stderr.ready?
>>>>>>> 3ddbe9ad
            stderr_string = stderr.gets(nil)
            if stderr_string
              command_stderr = stderr_string
              Chef::Log.debug("---- Begin #{args[:command]} STDERR ----")
              Chef::Log.debug(stderr_string.strip)
              Chef::Log.debug("---- End #{args[:command]} STDERR ----")
            end
<<<<<<< HEAD
=======
          else
            Chef::Log.debug("Nothing to read on '#{args[:command]}' STDERR, or #{Chef::Config[:run_command_stderr_timeout]} seconds exceeded.")            
>>>>>>> 3ddbe9ad
          end
        end
        
        args[:cwd] ||= Dir.tmpdir        
        unless File.directory?(args[:cwd])
          raise Chef::Exception::Exec, "#{args[:cwd]} does not exist or is not a directory"
        end
        
        status = nil
        Dir.chdir(args[:cwd]) do
          if args[:timeout]
            begin
              Timeout.timeout(args[:timeout]) do
                status = popen4(args[:command], args, &exec_processing_block)
              end
            rescue Timeout::Error => e
              Chef::Log.error("#{args[:command_string]} exceeded timeout #{args[:timeout]}")
              raise(e)
            end
          else
            status = popen4(args[:command], args, &exec_processing_block)
          end
        
          args[:returns] ||= 0
          if status.exitstatus != args[:returns]
            # if the log level is not debug, through output of command when we fail
            output = ""
            if Chef::Log.logger.level > 0
              output << "\n---- Begin #{args[:command]} STDOUT ----\n"
              output << "#{command_stdout}\n"
              output << "---- End #{args[:command]} STDOUT ----\n"
              output << "---- Begin #{args[:command]} STDERR ----\n"
              output << "#{command_stderr}\n"
              output << "---- End #{args[:command]} STDERR ----\n"
            end
            raise Chef::Exception::Exec, "#{args[:command_string]} returned #{status.exitstatus}, expected #{args[:returns]}#{output}"
          else
            Chef::Log.debug("Ran #{args[:command_string]} (#{args[:command]}) returned #{status.exitstatus}")
          end
        end
        status
      end
      
      module_function :run_command
           
      # This is taken directly from Ara T Howard's Open4 library, and then 
      # modified to suit the needs of Chef.  Any bugs here are most likely
      # my own, and not Ara's.
      #
      # The original appears in external/open4.rb in it's unmodified form. 
      #
      # Thanks, Ara. 
      def popen4(cmd, args={}, &b)
        
        args[:user] ||= nil
        unless args[:user].kind_of?(Integer)
          args[:user] = Etc.getpwnam(args[:user]).uid if args[:user]
        end
        args[:group] ||= nil
        unless args[:group].kind_of?(Integer)
          args[:group] = Etc.getgrnam(args[:group]).gid if args[:group]
        end
        args[:environment] ||= nil
        
        pw, pr, pe, ps = IO.pipe, IO.pipe, IO.pipe, IO.pipe

        verbose = $VERBOSE
        begin
          $VERBOSE = nil
          ps.last.fcntl(Fcntl::F_SETFD, Fcntl::FD_CLOEXEC)

          cid = fork {
            pw.last.close
            STDIN.reopen pw.first
            pw.first.close

            pr.first.close
            STDOUT.reopen pr.last
            pr.last.close

            pe.first.close
            STDERR.reopen pe.last
            pe.last.close

            STDOUT.sync = STDERR.sync = true

            if args[:user]
              Process.euid = args[:user]
              Process.uid = args[:user]
            end
            
            if args[:group]
              Process.egid = args[:group]
              Process.gid = args[:group]
            end
            
            if args[:environment]
              args[:environment].each do |key,value|
                ENV[key] = value
              end
            end
            
            begin
              if cmd.kind_of?(Array)
                exec(*cmd)
              else
                exec(cmd)
              end
              raise 'forty-two' 
            rescue Exception => e
              Marshal.dump(e, ps.last)
              ps.last.flush
            end
            ps.last.close unless (ps.last.closed?)
            exit!
          }
        ensure
          $VERBOSE = verbose
        end

        [pw.first, pr.last, pe.last, ps.last].each{|fd| fd.close}

        begin
          e = Marshal.load ps.first
          raise(Exception === e ? e : "unknown failure!")
        rescue EOFError # If we get an EOF error, then the exec was successful
          42
        ensure
          ps.first.close
        end

        pw.last.sync = true

        pi = [pw.last, pr.first, pe.first]

        if b 
          begin
            b[cid, *pi]
            Process.waitpid2(cid).last
          ensure
            pi.each{|fd| fd.close unless fd.closed?}
          end
        else
          [cid, pw.last, pr.first, pe.first]
        end
      end      
      
      module_function :popen4
    end
  end
end<|MERGE_RESOLUTION|>--- conflicted
+++ resolved
@@ -113,15 +113,11 @@
         exec_processing_block = lambda do |pid, stdin, stdout, stderr|
           stdin.close
           
-<<<<<<< HEAD
-          Timeout.timeout(Chef::Config[:run_command_stdout_timeout]) do
-=======
           stdout.sync = true
           stderr.sync = true
           
           stdout.wait(Chef::Config[:run_command_stdout_timeout])
           if stdout.ready?
->>>>>>> 3ddbe9ad
             stdout_string = stdout.gets(nil)
             if stdout_string
               command_stdout = stdout_string
@@ -129,17 +125,12 @@
               Chef::Log.debug(stdout_string.strip)
               Chef::Log.debug("---- End #{args[:command]} STDOUT ----")
             end
-<<<<<<< HEAD
-          end
-          Timeout.timeout(Chef::Config[:run_command_stderr_timeout]) do
-=======
           else
             Chef::Log.debug("Nothing to read on '#{args[:command]}' STDOUT, or #{Chef::Config[:run_command_stdout_timeout]} seconds exceeded.")
           end
           
           stderr.wait(Chef::Config[:run_command_stdout_timeout])
           if stderr.ready?
->>>>>>> 3ddbe9ad
             stderr_string = stderr.gets(nil)
             if stderr_string
               command_stderr = stderr_string
@@ -147,11 +138,8 @@
               Chef::Log.debug(stderr_string.strip)
               Chef::Log.debug("---- End #{args[:command]} STDERR ----")
             end
-<<<<<<< HEAD
-=======
           else
             Chef::Log.debug("Nothing to read on '#{args[:command]}' STDERR, or #{Chef::Config[:run_command_stderr_timeout]} seconds exceeded.")            
->>>>>>> 3ddbe9ad
           end
         end
         
