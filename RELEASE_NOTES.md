--- conflicted
+++ resolved
@@ -110,12 +110,10 @@
 
 The deprecated code has been removed.  All providers and resources should now be using Chef >= 12.0 `provides` syntax.
 
-<<<<<<< HEAD
 ### Remove `sort` option for the Search API
 
 This option has been unimplemented on the server side for years, so any use of it has been pointless.
-=======
+
 ### Remove Chef::ShellOut
 
-This was deprecated and replaced a long time ago with mixlib-shellout and the shell_out mixin.
->>>>>>> 36779b51
+This was deprecated and replaced a long time ago with mixlib-shellout and the shell_out mixin.