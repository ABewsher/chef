#
# Author:: Adam Jacob (<adam@opscode.com>)
# Copyright:: Copyright (c) 2008 Opscode, Inc.
# License:: Apache License, Version 2.0
#
# Licensed under the Apache License, Version 2.0 (the "License");
# you may not use this file except in compliance with the License.
# You may obtain a copy of the License at
#
#     http://www.apache.org/licenses/LICENSE-2.0
#
# Unless required by applicable law or agreed to in writing, software
# distributed under the License is distributed on an "AS IS" BASIS,
# WITHOUT WARRANTIES OR CONDITIONS OF ANY KIND, either express or implied.
# See the License for the specific language governing permissions and
# limitations under the License.
#

require 'chef/config'
require 'chef/log'
require 'chef/mixin/params_validate'
require 'chef/version_constraint/platform'

# This file depends on nearly every provider in chef, but requiring them
# directly causes circular requires resulting in uninitialized constant errors.
# Therefore, we do the includes inline rather than up top.
require 'chef/provider'


class Chef
  class Platform

    class << self
      attr_writer :platforms

      def platforms
<<<<<<< HEAD
        @platforms ||= begin
          require 'chef/providers'

          {
            :mac_os_x => {
              :default => {
                :package => Chef::Provider::Package::Macports,
                :service => Chef::Provider::Service::Macosx,
                :user => Chef::Provider::User::Dscl,
                :group => Chef::Provider::Group::Dscl
              }
=======
        @platforms ||= {
          :mac_os_x => {
            :default => {
              :package => Chef::Provider::Package::Macports,
              :service => Chef::Provider::Service::Macosx,
              :user => Chef::Provider::User::Dscl,
              :group => Chef::Provider::Group::Dscl
            }
          },
          :mac_os_x_server => {
            :default => {
              :package => Chef::Provider::Package::Macports,
              :service => Chef::Provider::Service::Macosx,
              :user => Chef::Provider::User::Dscl,
              :group => Chef::Provider::Group::Dscl
            }
          },
          :freebsd => {
            :default => {
              :group   => Chef::Provider::Group::Pw,
              :service => Chef::Provider::Service::Freebsd,
              :user    => Chef::Provider::User::Pw,
              :cron    => Chef::Provider::Cron
            }
          },
          :ubuntu   => {
            :default => {
              :package => Chef::Provider::Package::Apt,
              :service => Chef::Provider::Service::Debian,
              :cron => Chef::Provider::Cron,
              :mdadm => Chef::Provider::Mdadm
>>>>>>> 4f611a2a
            },
            :mac_os_x_server => {
              :default => {
                :package => Chef::Provider::Package::Macports,
                :service => Chef::Provider::Service::Macosx,
                :user => Chef::Provider::User::Dscl,
                :group => Chef::Provider::Group::Dscl
              }
            },
            :freebsd => {
              :default => {
                :group   => Chef::Provider::Group::Pw,
                :package => Chef::Provider::Package::Freebsd,
                :service => Chef::Provider::Service::Freebsd,
                :user    => Chef::Provider::User::Pw,
                :cron    => Chef::Provider::Cron
              }
            },
            :ubuntu   => {
              :default => {
                :package => Chef::Provider::Package::Apt,
                :service => Chef::Provider::Service::Debian,
                :cron => Chef::Provider::Cron,
                :mdadm => Chef::Provider::Mdadm
              },
              ">= 11.10" => {
                :ifconfig => Chef::Provider::Ifconfig::Debian
              }
            },
            :gcel   => {
              :default => {
                :package => Chef::Provider::Package::Apt,
                :service => Chef::Provider::Service::Debian,
                :cron => Chef::Provider::Cron,
                :mdadm => Chef::Provider::Mdadm
              }
            },
            :linaro   => {
              :default => {
                :package => Chef::Provider::Package::Apt,
                :service => Chef::Provider::Service::Debian,
                :cron => Chef::Provider::Cron,
                :mdadm => Chef::Provider::Mdadm
              }
            },
            :raspbian   => {
              :default => {
                :package => Chef::Provider::Package::Apt,
                :service => Chef::Provider::Service::Debian,
                :cron => Chef::Provider::Cron,
                :mdadm => Chef::Provider::Mdadm
              }
            },
            :linuxmint   => {
              :default => {
                :package => Chef::Provider::Package::Apt,
                :service => Chef::Provider::Service::Upstart,
                :cron => Chef::Provider::Cron,
                :mdadm => Chef::Provider::Mdadm
              }
            },
            :debian => {
              :default => {
                :package => Chef::Provider::Package::Apt,
                :service => Chef::Provider::Service::Debian,
                :cron => Chef::Provider::Cron,
                :mdadm => Chef::Provider::Mdadm
              },
              ">= 6.0" => {
                :service => Chef::Provider::Service::Insserv
              },
              ">= 7.0" => {
                :ifconfig => Chef::Provider::Ifconfig::Debian
              }
            },
            :xenserver   => {
              :default => {
                :service => Chef::Provider::Service::Redhat,
                :cron => Chef::Provider::Cron,
                :package => Chef::Provider::Package::Yum,
                :mdadm => Chef::Provider::Mdadm
              }
            },
            :xcp   => {
              :default => {
                :service => Chef::Provider::Service::Redhat,
                :cron => Chef::Provider::Cron,
                :package => Chef::Provider::Package::Yum,
                :mdadm => Chef::Provider::Mdadm
              }
            },
            :centos   => {
              :default => {
                :service => Chef::Provider::Service::Redhat,
                :cron => Chef::Provider::Cron,
                :package => Chef::Provider::Package::Yum,
                :mdadm => Chef::Provider::Mdadm,
                :ifconfig => Chef::Provider::Ifconfig::Redhat
              }
            },
            :amazon   => {
              :default => {
                :service => Chef::Provider::Service::Redhat,
                :cron => Chef::Provider::Cron,
                :package => Chef::Provider::Package::Yum,
                :mdadm => Chef::Provider::Mdadm
              }
            },
            :scientific => {
              :default => {
                :service => Chef::Provider::Service::Redhat,
                :cron => Chef::Provider::Cron,
                :package => Chef::Provider::Package::Yum,
                :mdadm => Chef::Provider::Mdadm
              }
            },
            :fedora   => {
              :default => {
                :service => Chef::Provider::Service::Redhat,
                :cron => Chef::Provider::Cron,
                :package => Chef::Provider::Package::Yum,
                :mdadm => Chef::Provider::Mdadm,
                :ifconfig => Chef::Provider::Ifconfig::Redhat
              }
            },
            :opensuse     => {
              :default => {
                :service => Chef::Provider::Service::Redhat,
                :cron => Chef::Provider::Cron,
                :package => Chef::Provider::Package::Zypper,
                :group => Chef::Provider::Group::Suse
              },
              # Only OpenSuSE 12.3+ should use the Usermod group provider:
              ">= 12.3" => {
                :group => Chef::Provider::Group::Usermod
              }
            },
            :suse     => {
              :default => {
                :service => Chef::Provider::Service::Redhat,
                :cron => Chef::Provider::Cron,
                :package => Chef::Provider::Package::Zypper,
                :group => Chef::Provider::Group::Suse
              }
            },
            :oracle  => {
              :default => {
                :service => Chef::Provider::Service::Redhat,
                :cron => Chef::Provider::Cron,
                :package => Chef::Provider::Package::Yum,
                :mdadm => Chef::Provider::Mdadm
              }
            },
            :redhat   => {
              :default => {
                :service => Chef::Provider::Service::Redhat,
                :cron => Chef::Provider::Cron,
                :package => Chef::Provider::Package::Yum,
                :mdadm => Chef::Provider::Mdadm,
                :ifconfig => Chef::Provider::Ifconfig::Redhat
              }
            },
            :ibm_powerkvm   => {
              :default => {
                :service => Chef::Provider::Service::Redhat,
                :cron => Chef::Provider::Cron,
                :package => Chef::Provider::Package::Yum,
                :mdadm => Chef::Provider::Mdadm,
                :ifconfig => Chef::Provider::Ifconfig::Redhat
              }
            },
            :cloudlinux   => {
              :default => {
                :service => Chef::Provider::Service::Redhat,
                :cron => Chef::Provider::Cron,
                :package => Chef::Provider::Package::Yum,
                :mdadm => Chef::Provider::Mdadm,
                :ifconfig => Chef::Provider::Ifconfig::Redhat
              }
            },
            :gentoo   => {
              :default => {
                :package => Chef::Provider::Package::Portage,
                :service => Chef::Provider::Service::Gentoo,
                :cron => Chef::Provider::Cron,
                :mdadm => Chef::Provider::Mdadm
              }
            },
            :arch   => {
              :default => {
                :package => Chef::Provider::Package::Pacman,
                :service => Chef::Provider::Service::Systemd,
                :cron => Chef::Provider::Cron,
                :mdadm => Chef::Provider::Mdadm
              }
            },
            :mswin => {
              :default => {
                :env =>  Chef::Provider::Env::Windows,
                :service => Chef::Provider::Service::Windows,
                :user => Chef::Provider::User::Windows,
                :group => Chef::Provider::Group::Windows,
                :mount => Chef::Provider::Mount::Windows,
                :batch => Chef::Provider::Batch,
                :powershell_script => Chef::Provider::PowershellScript
              }
            },
            :mingw32 => {
              :default => {
                :env =>  Chef::Provider::Env::Windows,
                :service => Chef::Provider::Service::Windows,
                :user => Chef::Provider::User::Windows,
                :group => Chef::Provider::Group::Windows,
                :mount => Chef::Provider::Mount::Windows,
                :batch => Chef::Provider::Batch,
                :powershell_script => Chef::Provider::PowershellScript
              }
            },
            :windows => {
              :default => {
                :env =>  Chef::Provider::Env::Windows,
                :service => Chef::Provider::Service::Windows,
                :user => Chef::Provider::User::Windows,
                :group => Chef::Provider::Group::Windows,
                :mount => Chef::Provider::Mount::Windows,
                :batch => Chef::Provider::Batch,
                :powershell_script => Chef::Provider::PowershellScript
              }
            },
            :solaris  => {},
            :openindiana => {
              :default => {
                :service => Chef::Provider::Service::Solaris,
                :package => Chef::Provider::Package::Ips,
                :cron => Chef::Provider::Cron::Solaris,
                :group => Chef::Provider::Group::Usermod
              }
            },
            :opensolaris => {
              :default => {
                :service => Chef::Provider::Service::Solaris,
                :package => Chef::Provider::Package::Ips,
                :cron => Chef::Provider::Cron::Solaris,
                :group => Chef::Provider::Group::Usermod
              }
            },
            :nexentacore => {
              :default => {
                :service => Chef::Provider::Service::Solaris,
                :package => Chef::Provider::Package::Solaris,
                :cron => Chef::Provider::Cron::Solaris,
                :group => Chef::Provider::Group::Usermod
              }
            },
            :omnios => {
              :default => {
                :service => Chef::Provider::Service::Solaris,
                :package => Chef::Provider::Package::Ips,
                :cron => Chef::Provider::Cron::Solaris,
                :group => Chef::Provider::Group::Usermod,
                :user => Chef::Provider::User::Solaris,
              }
            },
            :solaris2 => {
              :default => {
                :service => Chef::Provider::Service::Solaris,
                :package => Chef::Provider::Package::Ips,
                :cron => Chef::Provider::Cron::Solaris,
                :group => Chef::Provider::Group::Usermod,
                :user => Chef::Provider::User::Solaris,
              },
              "< 5.11" => {
                :service => Chef::Provider::Service::Solaris,
                :package => Chef::Provider::Package::Solaris,
                :cron => Chef::Provider::Cron::Solaris,
                :group => Chef::Provider::Group::Usermod,
                :user => Chef::Provider::User::Solaris,
              }
            },
            :smartos => {
              :default => {
                :service => Chef::Provider::Service::Solaris,
                :package => Chef::Provider::Package::SmartOS,
                :cron => Chef::Provider::Cron::Solaris,
                :group => Chef::Provider::Group::Usermod
              }
            },
            :netbsd => {
              :default => {
                :service => Chef::Provider::Service::Freebsd,
                :group => Chef::Provider::Group::Groupmod
              }
            },
            :openbsd => {
              :default => {
                :group => Chef::Provider::Group::Usermod
              }
            },
            :hpux => {
              :default => {
                :group => Chef::Provider::Group::Usermod
              }
            },
            :aix => {
              :default => {
                :group => Chef::Provider::Group::Aix,
                :mount => Chef::Provider::Mount::Aix,
                :ifconfig => Chef::Provider::Ifconfig::Aix,
                :cron => Chef::Provider::Cron::Aix,
                :package => Chef::Provider::Package::Aix
              }
            },
            :default => {
              :file => Chef::Provider::File,
              :directory => Chef::Provider::Directory,
              :link => Chef::Provider::Link,
              :template => Chef::Provider::Template,
              :remote_directory => Chef::Provider::RemoteDirectory,
              :execute => Chef::Provider::Execute,
              :mount => Chef::Provider::Mount::Mount,
              :script => Chef::Provider::Script,
              :service => Chef::Provider::Service::Init,
              :perl => Chef::Provider::Script,
              :python => Chef::Provider::Script,
              :ruby => Chef::Provider::Script,
              :bash => Chef::Provider::Script,
              :csh => Chef::Provider::Script,
              :user => Chef::Provider::User::Useradd,
              :group => Chef::Provider::Group::Gpasswd,
              :http_request => Chef::Provider::HttpRequest,
              :route => Chef::Provider::Route,
              :ifconfig => Chef::Provider::Ifconfig,
              :ruby_block => Chef::Provider::RubyBlock,
              :whyrun_safe_ruby_block => Chef::Provider::WhyrunSafeRubyBlock,
              :erl_call => Chef::Provider::ErlCall,
              :log => Chef::Provider::Log::ChefLog
            }
          }
        end
      end

      include Chef::Mixin::ParamsValidate

      def find(name, version)
        provider_map = platforms[:default].clone

        name_sym = name
        if name.kind_of?(String)
          name.downcase!
          name.gsub!(/\s/, "_")
          name_sym = name.to_sym
        end

        if platforms.has_key?(name_sym)
          platform_versions = platforms[name_sym].select {|k, v| k != :default }
          if platforms[name_sym].has_key?(:default)
            provider_map.merge!(platforms[name_sym][:default])
          end
          platform_versions.each do |platform_version, provider|
            begin
              version_constraint = Chef::VersionConstraint::Platform.new(platform_version)
              if version_constraint.include?(version)
                Chef::Log.debug("Platform #{name.to_s} version #{version} found")
                provider_map.merge!(provider)
              end
            rescue Chef::Exceptions::InvalidPlatformVersion
              Chef::Log.debug("Chef::Version::Comparable does not know how to parse the platform version: #{version}")
            end
          end
        else
          Chef::Log.debug("Platform #{name} not found, using all defaults. (Unsupported platform?)")
        end
        provider_map
      end

      def find_platform_and_version(node)
        platform = nil
        version = nil

        if node[:platform]
          platform = node[:platform]
        elsif node.attribute?("os")
          platform = node[:os]
        end

        raise ArgumentError, "Cannot find a platform for #{node}" unless platform

        if node[:platform_version]
          version = node[:platform_version]
        elsif node[:os_version]
          version = node[:os_version]
        elsif node[:os_release]
          version = node[:os_release]
        end

        raise ArgumentError, "Cannot find a version for #{node}" unless version

        return platform, version
      end

      def provider_for_resource(resource, action=:nothing)
        node = resource.run_context && resource.run_context.node
        raise ArgumentError, "Cannot find the provider for a resource with no run context set" unless node
        provider = find_provider_for_node(node, resource).new(resource, resource.run_context)
        provider.action = action
        provider
      end

      def provider_for_node(node, resource_type)
        raise NotImplementedError, "#{self.class.name} no longer supports #provider_for_node"
        find_provider_for_node(node, resource_type).new(node, resource_type)
      end

      def find_provider_for_node(node, resource_type)
        platform, version = find_platform_and_version(node)
        find_provider(platform, version, resource_type)
      end

      def set(args)
        validate(
          args,
          {
            :platform => {
              :kind_of => Symbol,
              :required => false,
            },
            :version => {
              :kind_of => String,
              :required => false,
            },
            :resource => {
              :kind_of => Symbol,
            },
            :provider => {
              :kind_of => [ String, Symbol, Class ],
            }
          }
        )
        if args.has_key?(:platform)
          if args.has_key?(:version)
            if platforms.has_key?(args[:platform])
              if platforms[args[:platform]].has_key?(args[:version])
                platforms[args[:platform]][args[:version]][args[:resource].to_sym] = args[:provider]
              else
                platforms[args[:platform]][args[:version]] = {
                  args[:resource].to_sym => args[:provider]
                }
              end
            else
              platforms[args[:platform]] = {
                args[:version] => {
                  args[:resource].to_sym => args[:provider]
                }
              }
            end
          else
            if platforms.has_key?(args[:platform])
              if platforms[args[:platform]].has_key?(:default)
                platforms[args[:platform]][:default][args[:resource].to_sym] = args[:provider]
              else
                platforms[args[:platform]] = { :default => { args[:resource].to_sym => args[:provider] } }
              end
            else
              platforms[args[:platform]] = {
                :default => {
                  args[:resource].to_sym => args[:provider]
                }
              }
            end
          end
        else
          if platforms.has_key?(:default)
            platforms[:default][args[:resource].to_sym] = args[:provider]
          else
            platforms[:default] = {
              args[:resource].to_sym => args[:provider]
            }
          end
        end
      end

      def find_provider(platform, version, resource_type)
        provider_klass = explicit_provider(platform, version, resource_type) ||
                         platform_provider(platform, version, resource_type) ||
                         resource_matching_provider(platform, version, resource_type)

        raise ArgumentError, "Cannot find a provider for #{resource_type} on #{platform} version #{version}" if provider_klass.nil?

        provider_klass
      end

      private

        def explicit_provider(platform, version, resource_type)
          resource_type.kind_of?(Chef::Resource) ? resource_type.provider : nil
        end

        def platform_provider(platform, version, resource_type)
          pmap = Chef::Platform.find(platform, version)
          rtkey = resource_type.kind_of?(Chef::Resource) ? resource_type.resource_name.to_sym : resource_type
          pmap.has_key?(rtkey) ? pmap[rtkey] : nil
        end

        def resource_matching_provider(platform, version, resource_type)
          if resource_type.kind_of?(Chef::Resource)
            begin
              Chef::Provider.const_get(resource_type.class.to_s.split('::').last)
            rescue NameError
              nil
            end
          else
            nil
          end
        end

    end
  end
end<|MERGE_RESOLUTION|>--- conflicted
+++ resolved
@@ -34,7 +34,6 @@
       attr_writer :platforms
 
       def platforms
-<<<<<<< HEAD
         @platforms ||= begin
           require 'chef/providers'
 
@@ -46,39 +45,6 @@
                 :user => Chef::Provider::User::Dscl,
                 :group => Chef::Provider::Group::Dscl
               }
-=======
-        @platforms ||= {
-          :mac_os_x => {
-            :default => {
-              :package => Chef::Provider::Package::Macports,
-              :service => Chef::Provider::Service::Macosx,
-              :user => Chef::Provider::User::Dscl,
-              :group => Chef::Provider::Group::Dscl
-            }
-          },
-          :mac_os_x_server => {
-            :default => {
-              :package => Chef::Provider::Package::Macports,
-              :service => Chef::Provider::Service::Macosx,
-              :user => Chef::Provider::User::Dscl,
-              :group => Chef::Provider::Group::Dscl
-            }
-          },
-          :freebsd => {
-            :default => {
-              :group   => Chef::Provider::Group::Pw,
-              :service => Chef::Provider::Service::Freebsd,
-              :user    => Chef::Provider::User::Pw,
-              :cron    => Chef::Provider::Cron
-            }
-          },
-          :ubuntu   => {
-            :default => {
-              :package => Chef::Provider::Package::Apt,
-              :service => Chef::Provider::Service::Debian,
-              :cron => Chef::Provider::Cron,
-              :mdadm => Chef::Provider::Mdadm
->>>>>>> 4f611a2a
             },
             :mac_os_x_server => {
               :default => {
@@ -91,7 +57,6 @@
             :freebsd => {
               :default => {
                 :group   => Chef::Provider::Group::Pw,
-                :package => Chef::Provider::Package::Freebsd,
                 :service => Chef::Provider::Service::Freebsd,
                 :user    => Chef::Provider::User::Pw,
                 :cron    => Chef::Provider::Cron
