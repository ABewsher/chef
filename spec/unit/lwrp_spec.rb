--- conflicted
+++ resolved
@@ -185,11 +185,7 @@
     end
 
     it "should set the specified action as the default action" do
-<<<<<<< HEAD
-      expect(get_lwrp(:lwrp_foo).new("blah").action).to eq(:pass_buck)
-=======
-      expect(Chef::Resource::LwrpFoo.new("blah").action).to eq([:pass_buck])
->>>>>>> 500e10ad
+      expect(get_lwrp(:lwrp_foo).new("blah").action).to eq([:pass_buck])
     end
 
     it "should create a method for each attribute" do
