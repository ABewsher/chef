--- conflicted
+++ resolved
@@ -103,11 +103,7 @@
     @knife.ask_user_for_config
     @out.string.should match(Regexp.escape("Please enter the location of the existing admin's private key: [#{default_admin_key}]"))
     if windows?
-<<<<<<< HEAD
-      @knife.admin_client_key.should match %r{^[A-Za-z]:/etc/chef/admin\.pem$}
-=======
       @knife.admin_client_key.should == default_admin_key_win32
->>>>>>> 664ee74d
     else
       @knife.admin_client_key.should == default_admin_key
     end
@@ -127,17 +123,12 @@
 
   it "should not ask the user for the location of the existing admin key if -i is not specified" do
     @knife.ask_user_for_config
-<<<<<<< HEAD
-    @out.string.should_not match(Regexp.escape("Please enter the location of the existing admin client's private key: [/etc/chef/webui.pem]"))
-    @knife.admin_client_key.should be_nil
-=======
     @out.string.should_not match(Regexp.escape("Please enter the location of the existing admin client's private key: [#{default_admin_key}]"))
     if windows?
       @knife.admin_client_key.should_not == default_admin_key_win32
     else
       @knife.admin_client_key.should_not == default_admin_key
     end
->>>>>>> 664ee74d
   end
 
   it "asks the user for the location of a chef repo" do
@@ -163,11 +154,7 @@
     @knife.ask_user_for_config
     @out.string.should match(Regexp.escape("Please enter the location of the validation key: [#{default_validator_key}]"))
     if windows?
-<<<<<<< HEAD
-      @knife.validation_key.should match %r{^[A-Za-z]:/etc/chef/validation\.pem$}
-=======
       @knife.validation_key.should == default_validator_key_win32
->>>>>>> 664ee74d
     else
       @knife.validation_key.should == default_validator_key
     end
